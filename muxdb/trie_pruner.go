--- conflicted
+++ resolved
@@ -71,16 +71,11 @@
 			if it.Leaf() {
 				entryCount++
 				if handleLeaf != nil {
-<<<<<<< HEAD
-					blob1, err := p.db.NewTrie(name, root1).Get(it.LeafKey())
-					if err != nil {
-						return err
-=======
+
 					var blob1, extra1 []byte
 					if ita.Leaf() && bytes.Equal(ita.Path(), itb.Path()) {
 						blob1 = ita.LeafBlob()
 						extra1 = ita.Extra()
->>>>>>> e4c21e5b
 					}
 					// blob1, extra1, err := trie1.GetExtra(it.LeafKey())
 					// if err != nil {
